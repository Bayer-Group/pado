import contextlib
import glob
import hashlib
import platform
import re
import warnings
from abc import ABC, abstractmethod
from ast import literal_eval
<<<<<<< HEAD
from pathlib import Path, PurePath, PurePosixPath, PureWindowsPath
from typing import Callable, Mapping, NamedTuple, Optional, Union
=======
from itertools import tee
from pathlib import Path, PurePosixPath, PureWindowsPath
from typing import Callable, Iterable, List, NamedTuple, Optional, Tuple, Union
>>>>>>> 61b4bab5
from urllib.parse import unquote, urlparse
from urllib.request import urlopen

import pandas as pd
from tqdm import tqdm

<<<<<<< HEAD

class ImageId(tuple):
    """ImageId for images in pado datasets"""

    _regex = re.compile(r"ImageId(\(.*\))")

    def __new__(cls, *args):
        if not args:
            raise ValueError("can not create an empty ImageId()")

        if not all(isinstance(x, str) for x in args):
            item_types = [type(x).__name__ for x in args]
            raise ValueError(f"all image_id elements must be of type str, received: {item_types!r}")

        if any(cls._regex.match(x) for x in args):
            if len(args) == 1:
                raise ValueError("use ImageId.from_str() to convert a serialized ImageId()")
            raise ValueError("a provided element matches a serialized image id")

        return super().__new__(cls, args)

    def __repr__(self):
        return f"{type(self).__name__}{super().__repr__()}"

    to_str = __str__ = __repr__

    @classmethod
    def from_str(cls, image_id: str):
        """create a new ImageId instance from an image id string

        >>> ImageId.from_str("ImageId('abc', '123.svs')")
        ImageId('abc', '123.svs')

        """
        if not isinstance(image_id, str):
            raise TypeError(f"image_id must be of type 'str', got: '{type(image_id)}'")

        m = cls._regex.match(image_id)
        if not m:
            raise ValueError(f"provided image_id str is not an ImageId(), got: '{image_id}'")

        try:
            image_id_elements = literal_eval(m.group(1))
        except (ValueError, SyntaxError):
            raise ValueError(f"provided image_id is unparsable: '{image_id}'")

        if not isinstance(image_id_elements, tuple):
            raise ValueError(f"not a ImageId(): '{image_id}'")

        return cls(*image_id_elements)

    def __fspath__(self) -> str:
        return str(self.to_path())

    def to_path(self):
        """return the ImageId as a relative path"""
        image_path = PurePath(*self)
        assert not image_path.is_absolute()
        return image_path

    def __eq__(self, other):
        return super().__eq__(other)

    def __hash__(self):
        return super().__hash__()
=======
ImageId = Tuple[str, ...]
>>>>>>> 61b4bab5


class _SerializedImageResource(NamedTuple):
    type: str
    image_id: str
    uri: str
    md5: Optional[str]


class ImageResource(ABC):
<<<<<<< HEAD
    _registry = {}
=======
    __slots__ = "_image_id", "_str_image_id", "_resource", "_checksum"
    registry = {}
>>>>>>> 61b4bab5
    resource_type = None

    def __init_subclass__(cls, **kwargs):
        super().__init_subclass__(**kwargs)
        cls._registry[cls.resource_type] = cls

<<<<<<< HEAD
    def __init__(self, image_id, resource, md5sum=None):
        # NOTE: only subclasses of ImageResource can be instantiated directly
        if isinstance(image_id, str):
            image_id = ImageId.from_str(image_id)
        elif isinstance(image_id, (tuple, list, pd.Series)):
            image_id = ImageId(*image_id)
=======
    def __init__(self, image_id, resource, checksum=None):
        if isinstance(image_id, str):
            str_image_id = image_id
            image_id = literal_eval(image_id)
        elif isinstance(image_id, (tuple, list, pd.Series)):
            image_id = tuple(image_id)
            str_image_id = repr(image_id)
>>>>>>> 61b4bab5
        else:
            raise TypeError(f"can not convert to ImageId, got {type(image_id)}")
        self._image_id = image_id
        self._str_image_id = str(image_id)
        self._resource = resource
        self._checksum = checksum

    @property
    def id(self) -> ImageId:
        return self._image_id

    @property
    def id_str(self) -> str:
        return self._str_image_id

    @property
    def checksum(self) -> str:
        """return the checksum of the resource"""
        return self._checksum

    @property
    @abstractmethod
    def uri(self) -> str:
        """return an uri for the resource"""
        ...

    @property
    @abstractmethod
    def local_path(self) -> Optional[Path]:
        """if possible return a local path"""
        ...

    @abstractmethod
    def open(self):
        """return a file like object"""
        ...

    @property
    @abstractmethod
    def size(self) -> int:
        """return the size of the file"""
        ...

    def serialize(self):
<<<<<<< HEAD
        """serialize the object"""
        return _SerializedImageResource(
            self.resource_type, self.id_str, self.uri, self.md5,
        )

    @classmethod
    def deserialize(cls, data: Union[_SerializedImageResource, pd.Series]):
        impl = cls._registry[data.type]
        return impl(data.image_id, data.uri, data.md5)
=======
        return _SerializedImageResource(self.resource_type, self.id_str, self.uri, self.checksum)

    @classmethod
    def deserialize(cls, data: Union[_SerializedImageResource, pd.Series]):
        return cls.registry[data.type](data.image_id, data.uri, data.checksum)
>>>>>>> 61b4bab5

    def __repr__(self):
        return f"{self.__class__.__name__}(image_id={self.id})"


<<<<<<< HEAD
class LocalImageResource(ImageResource):
=======
class LocalImageResource(ImageResource, resource_type="local"):
    __slots__ = "_path",
>>>>>>> 61b4bab5
    supported_schemes = {"file"}
    resource_type = "local"

    def __init__(self, image_id, resource, checksum=None):
        super().__init__(image_id, resource, checksum)
        if isinstance(resource, Path):
            p = resource

        elif isinstance(resource, str):
            # URIs need to be parsed
            _parsed = urlparse(resource)
            if _parsed.scheme not in self.supported_schemes:
                raise ValueError(f"'{_parsed.scheme}' scheme unsupported")
            path_str = unquote(_parsed.path)
            # check if we encode a windows path
            if re.match(r"/[A-Z]:/[^/]", path_str):
                p = PureWindowsPath(path_str[1:])
            elif re.match(r"//(?P<share>[^/]+)/(?P<directory>[^/]+)/", path_str):
                p = PureWindowsPath(path_str)
            else:
                p = PurePosixPath(path_str)

        else:
            raise TypeError(f"resource not str or pathlib.Path, got {type(resource)}")

        self._path = Path(p)
        if not self._path.is_absolute():
            raise ValueError(
                f"LocalImageResource requires absolute path, got '{resource}'"
            )

    def open(self):
        return self._path.open("rb")

    @property
    def size(self):
        return self._path.stat().st_size

    @property
    def uri(self) -> str:
        return self._path.as_uri()

    @property
    def local_path(self) -> Optional[Path]:
        return self._path


<<<<<<< HEAD
class RemoteImageResource(ImageResource):
=======
class RemoteImageResource(ImageResource, resource_type="remote"):
    __slots__ = "_url", "_fp"
>>>>>>> 61b4bab5
    supported_schemes = {"http", "https", "ftp"}
    resource_type = "remote"

    def __init__(self, image_id, resource, checksum=None):
        super().__init__(image_id, resource, checksum)
        if not isinstance(resource, str):
            raise TypeError(f"url not str, got {type(resource)}")
        if urlparse(resource).scheme not in self.supported_schemes:
            warnings.warn(f"untested scheme for url: '{resource}'")
        self._url = resource
        self._fp = None

    @contextlib.contextmanager
    def open(self):
        try:
            self._fp = urlopen(self._url)
            yield self._fp
        finally:
            self._fp.close()
            self._fp = None

    @property
    def size(self):
        try:
            return int(self._fp.info()["Content-length"])
        except (AttributeError, KeyError):
            return -1

    @property
    def uri(self) -> str:
        return self._url

    @property
    def local_path(self) -> Optional[Path]:
        return None


class InternalImageResource(ImageResource):
    supported_schemes = {"pado+internal"}
    resource_type = "internal"

    def __init__(self, image_id, resource, checksum=None):
        super().__init__(image_id, resource, checksum)
        if isinstance(resource, Path):
            # Paths can directly pass through
            ident, p = None, Path(resource)

        elif isinstance(resource, str):
            # URIs need to be parsed
            _parsed = urlparse(resource)
            if _parsed.scheme not in InternalImageResource.supported_schemes:
                raise ValueError(f"'{_parsed.scheme}' scheme unsupported")
            ident = _parsed.netloc
            p = Path(unquote(_parsed.path)).relative_to("/")

        else:
            raise TypeError(f"resource not str or pathlib.Path, got {type(resource)}")

        self._path = p
        if self._path.is_absolute():
            raise ValueError(
                f"{self.__class__.__name__} requires relative path, got '{resource}'"
            )
        self._base_path = None
        self._identifier = ident

    def open(self):
        try:
            path = self._base_path / self._identifier / self._path
        except TypeError:
            raise RuntimeError(
                "InternalImageResource has to be attached to dataset for usage"
            )
        return path.open("rb")

    @property
    def size(self) -> int:
        try:
            path = self._base_path / self._identifier / self._path
        except TypeError:
            raise RuntimeError(
                "InternalImageResource has to be attached to dataset for usage"
            )
        return path.stat().st_size

    @property
    def uri(self) -> str:
        if self._identifier is None:
            raise RuntimeError(
                "InternalImageResource has to be attached to dataset for usage"
            )
        return f"pado+internal://{self._identifier}/{self._path}"

    @property
    def local_path(self) -> Optional[Path]:
        try:
            path = self._base_path / self._identifier / self._path
        except TypeError:
            raise RuntimeError(
                "InternalImageResource has to be attached to dataset for usage"
            )
        return path

    def attach(self, identifier: str, base_path: Path):
        self._identifier = identifier
        self._base_path = base_path
        return self


ImageResourcesProvider = Mapping[ImageId, ImageResource]


class SerializableImageResourcesProvider(ImageResourcesProvider):
    STORAGE_FILE = "image_provider.parquet.gzip"

    def __init__(self, identifier, base_path):
        self._identifier = identifier
        self._base_path = base_path
        self._df_filename = self._base_path / self._identifier / self.STORAGE_FILE
        if self._df_filename.is_file():
            df = pd.read_parquet(self._df_filename)
        else:
            df = pd.DataFrame(columns=_SerializedImageResource._fields)
        self._df = df.set_index(df["image_id"])

    def __getitem__(self, item: ImageId) -> ImageResource:
        if not isinstance(item, ImageId):
            raise TypeError(f"requires ImageId. got `{type(item)}`")
        row = self._df.loc[item.to_str()]
        resource = ImageResource.deserialize(row)
        if isinstance(resource, InternalImageResource):
            resource.attach(self._identifier, self._base_path)
        return resource

    def __setitem__(self, item: ImageId, resource: ImageResource) -> None:
        if not isinstance(item, ImageId):
            raise TypeError(f"requires ImageId. got `{type(item)}`")
        self._df.loc[item.to_str()] = resource.serialize()

    def __len__(self) -> int:
        return len(self._df)

    def __iter__(self):
        yield from (ImageId.from_str(x) for x in self._df["image_id"])

    def save(self):
        self._df_filename.parent.mkdir(parents=True, exist_ok=True)
        df = self._df.reset_index(drop=True)
        df.to_parquet(self._df_filename, compression="gzip")

    @classmethod
    def from_provider(cls, identifier, base_path, provider):
        inst = cls(identifier, base_path)
        df = pd.DataFrame(
            [resource.serialize() for resource in provider.values()],
            columns=_SerializedImageResource._fields,
        )
        df = df.set_index(df["image_id"])
        inst._df = df
        inst.save()
        return inst

    def __repr__(self):
        return f'{type(self).__name__}(identifier={self._identifier!r}, base_path={self._base_path!r})'

    def reassociate_resources(self, search_path, search_pattern="**/*.svs"):
        """search a path and re-associate resources by filename"""

        def _fn(x):
            pth = ImageResource.deserialize(x).local_path
            if pth is None:
                return None
            return pth.name

        _local_path_name = self._df.apply(_fn, axis=1)

        for p in glob.glob(f"{search_path}/{search_pattern}", recursive=True):
            p = Path(p)
            select = _local_path_name == p.name
            num_select = select.sum()
            if num_select.sum() != 1:
                if num_select > 1:
                    warnings.warn(f"can't reassociate {p.name} due to multiple matches")
                continue
            row = self._df.loc[select].iloc[0]
            resource = ImageResource.deserialize(row)
            p = p.expanduser().absolute().resolve()
            new_resource = LocalImageResource(resource.id, p, resource.md5)
            self[new_resource.id] = new_resource


_BLOCK_SIZE = {
    LocalImageResource.__name__: 1024 * 1024 if platform.system() == "Windows" else 1024 * 64,
    RemoteImageResource.__name__: 1024 * 8,
}


def copy_resource(
    resource: ImageResource,
    path: Path,
    progress_hook: Optional[Callable[[int, int], None]],
):
    """copy an image resource to a local path"""
    md5hash = None
    # in case we provide an md5 build the hash incrementally
    if resource.checksum:
        md5hash = hashlib.md5()

    with resource.open() as src, path.open("wb") as dst:
        src_size = resource.size
        bs = _BLOCK_SIZE[resource.__class__.__name__]
        src_read = src.read
        dst_write = dst.write
        read = 0

        if progress_hook:
            progress_hook(read, src_size)

        while True:
            buf = src_read(bs)
            if not buf:
                break
            read += len(buf)
            dst_write(buf)
            if md5hash:
                md5hash.update(buf)
            if progress_hook:
                progress_hook(read, src_size)

    if src_size >= 0 and read < src_size:
        raise RuntimeError(f"{resource.id}: could only copy {read} of {src_size} bytes")

    if md5hash and md5hash.hexdigest() != resource.checksum:
        raise ValueError(f"{resource.id}: md5sum does not match provided md5")


class _ProgressCB(tqdm):
    """Provides `update_to(n)` which uses `tqdm.update(delta_n)`."""

    def update_to(self, size, total):
        if total >= 0:
            self.total = total
        self.update(size - self.n)


class ImageResourceCopier:
    def __init__(self, identifier: str, base_path: Path):
        self.identifier = identifier
        self.base_path = Path(base_path)

    def __call__(self, images: SerializableImageResourcesProvider):
        try:
            for idx, (image_id, image) in tqdm(enumerate(images.items())):
                if isinstance(image, InternalImageResource):
                    continue  # image already available

                # copy image to dataset
                # vvv tqdm responsiveness
                miniters = 1 if isinstance(image, RemoteImageResource) else None
                # create folder structure
                internal_path = Path(*image.id)
                new_path = self.base_path / self.identifier / internal_path
                new_path.parent.mkdir(parents=True, exist_ok=True)

                with _ProgressCB(miniters=miniters) as t:
                    try:
                        copy_resource(image, new_path, t.update_to)
                    except Exception:
                        # todo: remove file?
                        raise
                    else:
<<<<<<< HEAD
                        images[image_id] = InternalImageResource(
                            image.id, internal_path, image.md5
=======
                        images[idx] = InternalImageResource(
                            image.id, internal_path, image.checksum
>>>>>>> 61b4bab5
                        ).attach(self.identifier, self.base_path)
        finally:
            images.save()


def get_common_local_paths(image_provider: ImageResourcesProvider):
    """return common base paths in an image provider"""
    bases = set()
    for resource in image_provider.values():
        if isinstance(resource, RemoteImageResource):
            continue
        id_parts = resource.id
        parts = resource.local_path.parts
        assert len(parts) > len(id_parts), f"parts={parts!r}, id_parts={id_parts!r}"
        base, fn_parts = parts[:-len(id_parts)], parts[-len(id_parts):]
        assert id_parts == fn_parts, f"{id_parts!r} != {fn_parts!r}"
        bases.add(Path().joinpath(*base))  # resource.local_paths are guaranteed to be absolute
    return bases<|MERGE_RESOLUTION|>--- conflicted
+++ resolved
@@ -6,21 +6,14 @@
 import warnings
 from abc import ABC, abstractmethod
 from ast import literal_eval
-<<<<<<< HEAD
 from pathlib import Path, PurePath, PurePosixPath, PureWindowsPath
 from typing import Callable, Mapping, NamedTuple, Optional, Union
-=======
-from itertools import tee
-from pathlib import Path, PurePosixPath, PureWindowsPath
-from typing import Callable, Iterable, List, NamedTuple, Optional, Tuple, Union
->>>>>>> 61b4bab5
 from urllib.parse import unquote, urlparse
 from urllib.request import urlopen
 
 import pandas as pd
 from tqdm import tqdm
 
-<<<<<<< HEAD
 
 class ImageId(tuple):
     """ImageId for images in pado datasets"""
@@ -86,47 +79,29 @@
 
     def __hash__(self):
         return super().__hash__()
-=======
-ImageId = Tuple[str, ...]
->>>>>>> 61b4bab5
 
 
 class _SerializedImageResource(NamedTuple):
     type: str
     image_id: str
     uri: str
-    md5: Optional[str]
+    checksum: Optional[str]
 
 
 class ImageResource(ABC):
-<<<<<<< HEAD
     _registry = {}
-=======
-    __slots__ = "_image_id", "_str_image_id", "_resource", "_checksum"
-    registry = {}
->>>>>>> 61b4bab5
     resource_type = None
 
     def __init_subclass__(cls, **kwargs):
         super().__init_subclass__(**kwargs)
         cls._registry[cls.resource_type] = cls
 
-<<<<<<< HEAD
-    def __init__(self, image_id, resource, md5sum=None):
+    def __init__(self, image_id, resource, checksum=None):
         # NOTE: only subclasses of ImageResource can be instantiated directly
         if isinstance(image_id, str):
             image_id = ImageId.from_str(image_id)
         elif isinstance(image_id, (tuple, list, pd.Series)):
             image_id = ImageId(*image_id)
-=======
-    def __init__(self, image_id, resource, checksum=None):
-        if isinstance(image_id, str):
-            str_image_id = image_id
-            image_id = literal_eval(image_id)
-        elif isinstance(image_id, (tuple, list, pd.Series)):
-            image_id = tuple(image_id)
-            str_image_id = repr(image_id)
->>>>>>> 61b4bab5
         else:
             raise TypeError(f"can not convert to ImageId, got {type(image_id)}")
         self._image_id = image_id
@@ -171,34 +146,21 @@
         ...
 
     def serialize(self):
-<<<<<<< HEAD
         """serialize the object"""
         return _SerializedImageResource(
-            self.resource_type, self.id_str, self.uri, self.md5,
+            self.resource_type, self.id_str, self.uri, self.checksum,
         )
 
     @classmethod
     def deserialize(cls, data: Union[_SerializedImageResource, pd.Series]):
         impl = cls._registry[data.type]
-        return impl(data.image_id, data.uri, data.md5)
-=======
-        return _SerializedImageResource(self.resource_type, self.id_str, self.uri, self.checksum)
-
-    @classmethod
-    def deserialize(cls, data: Union[_SerializedImageResource, pd.Series]):
-        return cls.registry[data.type](data.image_id, data.uri, data.checksum)
->>>>>>> 61b4bab5
+        return impl(data.image_id, data.uri, data.checksum)
 
     def __repr__(self):
         return f"{self.__class__.__name__}(image_id={self.id})"
 
 
-<<<<<<< HEAD
 class LocalImageResource(ImageResource):
-=======
-class LocalImageResource(ImageResource, resource_type="local"):
-    __slots__ = "_path",
->>>>>>> 61b4bab5
     supported_schemes = {"file"}
     resource_type = "local"
 
@@ -246,12 +208,7 @@
         return self._path
 
 
-<<<<<<< HEAD
 class RemoteImageResource(ImageResource):
-=======
-class RemoteImageResource(ImageResource, resource_type="remote"):
-    __slots__ = "_url", "_fp"
->>>>>>> 61b4bab5
     supported_schemes = {"http", "https", "ftp"}
     resource_type = "remote"
 
@@ -523,13 +480,8 @@
                         # todo: remove file?
                         raise
                     else:
-<<<<<<< HEAD
                         images[image_id] = InternalImageResource(
-                            image.id, internal_path, image.md5
-=======
-                        images[idx] = InternalImageResource(
                             image.id, internal_path, image.checksum
->>>>>>> 61b4bab5
                         ).attach(self.identifier, self.base_path)
         finally:
             images.save()
